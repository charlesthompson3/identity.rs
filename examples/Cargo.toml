[package]
name = "examples"
version = "0.1.0"
edition = "2021"
publish = false

[dependencies]
identity = { path = "../identity", features = ["account", "stronghold"] }
pretty_env_logger = { version = "0.4" }
rand = { version = "0.8" }
<<<<<<< HEAD
tokio = { version = "1.14", features = ["full"] }
=======
tokio = { version = "1.17.0", features = ["full"] }
>>>>>>> 34bb77ad

[[example]]
name = "getting_started"
path = "getting_started.rs"

[[example]]
name = "account_create"
path = "account/create_did.rs"

[[example]]
name = "account_config"
path = "account/config.rs"

[[example]]
name = "account_manipulate"
path = "account/manipulate_did.rs"

[[example]]
name = "account_lazy"
path = "account/lazy.rs"

[[example]]
name = "account_signing"
path = "account/signing.rs"

[[example]]
name = "account_multiple"
path = "account/multiple_identities.rs"

[[example]]
name = "account_unchecked"
path = "account/unchecked.rs"

[[example]]
name = "create_did"
path = "low-level-api/create_did.rs"

[[example]]
name = "create_vc"
path = "low-level-api/create_vc.rs"

[[example]]
name = "create_vp"
path = "low-level-api/create_vp.rs"

[[example]]
name = "diff_chain"
path = "low-level-api/diff_chain.rs"

[[example]]
name = "resolve_history"
path = "low-level-api/resolve_history.rs"

[[example]]
name = "manipulate_did"
path = "low-level-api/manipulate_did.rs"

[[example]]
name = "merkle_key"
path = "low-level-api/merkle_key.rs"

[[example]]
name = "resolution"
path = "low-level-api/resolution.rs"

[[example]]
name = "private_tangle"
path = "low-level-api/private_tangle.rs"

[[example]]
name = "revoke_vc"
path = "low-level-api/revoke_vc.rs"<|MERGE_RESOLUTION|>--- conflicted
+++ resolved
@@ -8,11 +8,7 @@
 identity = { path = "../identity", features = ["account", "stronghold"] }
 pretty_env_logger = { version = "0.4" }
 rand = { version = "0.8" }
-<<<<<<< HEAD
-tokio = { version = "1.14", features = ["full"] }
-=======
 tokio = { version = "1.17.0", features = ["full"] }
->>>>>>> 34bb77ad
 
 [[example]]
 name = "getting_started"
