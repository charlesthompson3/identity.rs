--- conflicted
+++ resolved
@@ -20,11 +20,6 @@
   // You can use https://github.com/iotaledger/one-click-tangle for a local setup.
   // The `network_name` needs to match the id of the network or a part of it.
   // As an example we are treating the devnet as a private tangle, so we use `dev`.
-<<<<<<< HEAD
-  // Replace this with `tangle` if you run this against a one-click private tangle.
-  let network_name = "dev";
-  let network = Network::try_from_name(network_name)?;
-=======
   // When running the local setup, we can use `tangle` since the id of the one-click
   // private tangle is `private-tangle`, but we can only use 6 characters.
   // Keep in mind, there are easier ways to change to devnet via `Network::Devnet`
@@ -33,7 +28,6 @@
 
   // If you deployed an explorer locally this would usually be `http://127.0.0.1:8082/identity-resolver`
   network.set_explorer_url("https://explorer.iota.org/devnet/identity-resolver".parse()?)?;
->>>>>>> 857b4565
 
   // In a locally running one-click tangle, this would often be `http://127.0.0.1:14265/`
   let private_node_url = "https://api.lb-0.h.chrysalis-devnet.iota.cafe";
