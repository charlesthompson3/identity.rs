// Copyright 2020-2022 IOTA Stiftung
// SPDX-License-Identifier: Apache-2.0

use std::borrow::Cow;
use std::result::Result as StdResult;
use std::sync::PoisonError;

use identity::account::Error as AccountError;
use identity::account::Result as AccountResult;
use identity::account::UpdateError;
use wasm_bindgen::JsValue;

/// Convenience wrapper for `Result<T, JsValue>`.
///
/// All exported errors must be converted to [`JsValue`] when using wasm_bindgen.
/// See: https://rustwasm.github.io/docs/wasm-bindgen/reference/types/result.html
pub type Result<T> = core::result::Result<T, JsValue>;

/// Convert an error into an idiomatic [js_sys::Error].
pub fn wasm_error<'a, E>(error: E) -> JsValue
where
  E: Into<WasmError<'a>>,
{
  let wasm_err: WasmError = error.into();
  JsValue::from(wasm_err)
}

/// Convenience trait to simplify `result.map_err(wasm_error)` to `result.wasm_result()`
pub trait WasmResult<T> {
  fn wasm_result(self) -> Result<T>;
}

impl<'a, T, E> WasmResult<T> for core::result::Result<T, E>
where
  E: Into<WasmError<'a>>,
{
  fn wasm_result(self) -> Result<T> {
    self.map_err(wasm_error)
  }
}

/// Convenience struct to convert internal errors to [js_sys::Error]. Uses [std::borrow::Cow]
/// internally to avoid unnecessary clones.
///
/// This is a workaround for orphan rules so we can implement [core::convert::From] on errors from
/// dependencies.
#[derive(Debug, Clone)]
pub struct WasmError<'a> {
  pub name: Cow<'a, str>,
  pub message: Cow<'a, str>,
}

impl<'a> WasmError<'a> {
  pub fn new(name: Cow<'a, str>, message: Cow<'a, str>) -> Self {
    Self { name, message }
  }
}

/// Convert [WasmError] into [js_sys::Error] for idiomatic error handling.
impl From<WasmError<'_>> for js_sys::Error {
  fn from(error: WasmError<'_>) -> Self {
    let js_error = js_sys::Error::new(&error.message);
    js_error.set_name(&error.name);
    js_error
  }
}

/// Convert [WasmError] into [wasm_bindgen::JsValue].
impl From<WasmError<'_>> for JsValue {
  fn from(error: WasmError<'_>) -> Self {
    JsValue::from(js_sys::Error::from(error))
  }
}

/// Implement WasmError for each type individually rather than a trait due to Rust's orphan rules.
/// Each type must implement `Into<&'static str> + Display`. The `Into<&'static str>` trait can be
/// derived using `strum::IntoStaticStr`.
#[macro_export]
macro_rules! impl_wasm_error_from {
  ( $($t:ty),* ) => {
  $(impl From<$t> for WasmError<'_> {
    fn from(error: $t) -> Self {
      Self {
        message: Cow::Owned(error.to_string()),
        name: Cow::Borrowed(error.into()),
      }
    }
  })*
  }
}

impl_wasm_error_from!(
  identity::account::Error,
  identity::core::Error,
  identity::credential::Error,
  identity::did::Error,
  identity::did::DIDError,
  identity::iota::Error
);

impl From<serde_json::Error> for WasmError<'_> {
  fn from(error: serde_json::Error) -> Self {
    Self {
      name: Cow::Borrowed("serde_json::Error"), // the exact error code is embedded in the message
      message: Cow::Owned(error.to_string()),
    }
  }
}

impl From<identity::iota::BeeMessageError> for WasmError<'_> {
  fn from(error: identity::iota::BeeMessageError) -> Self {
    Self {
      name: Cow::Borrowed("bee_message::Error"),
      message: Cow::Owned(error.to_string()),
    }
  }
}

impl<T> From<PoisonError<T>> for WasmError<'_> {
  fn from(error: PoisonError<T>) -> Self {
    Self {
      name: Cow::Borrowed("Mutex::PoisonError"),
      message: Cow::Owned(error.to_string()),
    }
  }
}

impl From<UpdateError> for WasmError<'_> {
  fn from(error: UpdateError) -> Self {
    Self {
      name: Cow::Borrowed("Update::Error"),
      message: Cow::Owned(error.to_string()),
    }
  }
}

/// Convenience struct to convert Result<JsValue, JsValue> to an AccountResult<_, AccountError>
pub struct JsValueResult(pub(crate) Result<JsValue>);

<<<<<<< HEAD
impl JsValueResult {
  /// Consumes the struct and returns a Result<_, AccountError>
  pub fn account_err(self) -> StdResult<JsValue, AccountError> {
    self
      .0
      .map_err(|js_value| AccountError::PromiseError(js_value.as_string().unwrap_or_default()))
  }
}

=======
>>>>>>> b557e73c
impl From<Result<JsValue>> for JsValueResult {
  fn from(result: Result<JsValue>) -> Self {
    JsValueResult(result)
  }
}

<<<<<<< HEAD
impl From<JsValueResult> for AccountResult<()> {
  fn from(result: JsValueResult) -> Self {
    result.account_err().and_then(|js_value| {
      js_value
        .into_serde()
        .map_err(|e| AccountError::SerializationError(e.to_string()))
    })
  }
}

impl From<JsValueResult> for AccountResult<bool> {
  fn from(result: JsValueResult) -> Self {
    result.account_err().and_then(|js_value| {
      js_value
        .into_serde()
        .map_err(|e| AccountError::SerializationError(e.to_string()))
    })
=======
/// Implement From<JsValueResult> to AccountResult<_, AccountError> for each type
macro_rules! impl_from_js_value {
  ( $($t:ty),* ) => {
    $(impl From<JsValueResult> for AccountResult<$t> {
      fn from(result: JsValueResult) -> Self {
        result
          .0
          .map_err(|js_value| AccountError::JsError(js_value.as_string().unwrap_or_default()))
          .and_then(|js_value| {
            js_value
              .into_serde()
              .map_err(|e| AccountError::SerializationError(e.to_string()))
          })
      }
    })*
  };
}

impl_from_js_value!(
  identity::crypto::PublicKey,
  identity::account::Signature,
  Option<identity::account::Generation>,
  Option<identity::account::ChainState>,
  Option<identity::account::IdentityState>,
  bool
);

impl From<JsValueResult> for AccountResult<()> {
  fn from(result: JsValueResult) -> Self {
    result
      .0
      .map_err(|js_value| AccountError::JsError(js_value.as_string().unwrap_or_default()))
      .and_then(|js_value| {
        js_value
          .into_serde()
          .map_err(|e| AccountError::SerializationError(e.to_string()))
      })
>>>>>>> b557e73c
  }
}<|MERGE_RESOLUTION|>--- conflicted
+++ resolved
@@ -137,25 +137,21 @@
 /// Convenience struct to convert Result<JsValue, JsValue> to an AccountResult<_, AccountError>
 pub struct JsValueResult(pub(crate) Result<JsValue>);
 
-<<<<<<< HEAD
 impl JsValueResult {
   /// Consumes the struct and returns a Result<_, AccountError>
   pub fn account_err(self) -> StdResult<JsValue, AccountError> {
     self
       .0
-      .map_err(|js_value| AccountError::PromiseError(js_value.as_string().unwrap_or_default()))
+      .map_err(|js_value| AccountError::JsError(js_value.as_string().unwrap_or_default()))
   }
 }
 
-=======
->>>>>>> b557e73c
 impl From<Result<JsValue>> for JsValueResult {
   fn from(result: Result<JsValue>) -> Self {
     JsValueResult(result)
   }
 }
 
-<<<<<<< HEAD
 impl From<JsValueResult> for AccountResult<()> {
   fn from(result: JsValueResult) -> Self {
     result.account_err().and_then(|js_value| {
@@ -173,44 +169,5 @@
         .into_serde()
         .map_err(|e| AccountError::SerializationError(e.to_string()))
     })
-=======
-/// Implement From<JsValueResult> to AccountResult<_, AccountError> for each type
-macro_rules! impl_from_js_value {
-  ( $($t:ty),* ) => {
-    $(impl From<JsValueResult> for AccountResult<$t> {
-      fn from(result: JsValueResult) -> Self {
-        result
-          .0
-          .map_err(|js_value| AccountError::JsError(js_value.as_string().unwrap_or_default()))
-          .and_then(|js_value| {
-            js_value
-              .into_serde()
-              .map_err(|e| AccountError::SerializationError(e.to_string()))
-          })
-      }
-    })*
-  };
-}
-
-impl_from_js_value!(
-  identity::crypto::PublicKey,
-  identity::account::Signature,
-  Option<identity::account::Generation>,
-  Option<identity::account::ChainState>,
-  Option<identity::account::IdentityState>,
-  bool
-);
-
-impl From<JsValueResult> for AccountResult<()> {
-  fn from(result: JsValueResult) -> Self {
-    result
-      .0
-      .map_err(|js_value| AccountError::JsError(js_value.as_string().unwrap_or_default()))
-      .and_then(|js_value| {
-        js_value
-          .into_serde()
-          .map_err(|e| AccountError::SerializationError(e.to_string()))
-      })
->>>>>>> b557e73c
   }
 }