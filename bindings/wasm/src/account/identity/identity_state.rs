// Copyright 2020-2022 IOTA Stiftung
// SPDX-License-Identifier: Apache-2.0

use identity::account::IdentityState;
use wasm_bindgen::prelude::*;

use crate::error::Result;
use crate::error::WasmResult;

#[wasm_bindgen(js_name = IdentityState, inspectable)]
#[derive(Serialize, Deserialize)]
pub struct WasmIdentityState(pub(crate) IdentityState);

#[wasm_bindgen(js_class = IdentityState)]
impl WasmIdentityState {
  // Serializes a `IdentityState` object as a JSON object.
  #[wasm_bindgen(js_name = toJSON)]
  pub fn to_json(&self) -> Result<JsValue> {
<<<<<<< HEAD
    JsValue::from_serde(&self.0).map(Self).wasm_result()
=======
    JsValue::from_serde(&self.0).wasm_result()
>>>>>>> b8bc524a
  }

  /// Deserializes a JSON object as `IdentityState`.
  #[wasm_bindgen(js_name = fromJSON)]
  pub fn from_json(json_value: JsValue) -> Result<WasmIdentityState> {
<<<<<<< HEAD
    json_value.into_serde().map(Self).wasm_result()
=======
    json_value.into_serde().wasm_result()
>>>>>>> b8bc524a
  }
}

impl From<IdentityState> for WasmIdentityState {
  fn from(identity_state: IdentityState) -> Self {
    WasmIdentityState(identity_state)
  }
}

impl From<WasmIdentityState> for IdentityState {
  fn from(wasm_identity_state: WasmIdentityState) -> Self {
    wasm_identity_state.0
  }
}<|MERGE_RESOLUTION|>--- conflicted
+++ resolved
@@ -8,7 +8,6 @@
 use crate::error::WasmResult;
 
 #[wasm_bindgen(js_name = IdentityState, inspectable)]
-#[derive(Serialize, Deserialize)]
 pub struct WasmIdentityState(pub(crate) IdentityState);
 
 #[wasm_bindgen(js_class = IdentityState)]
@@ -16,21 +15,13 @@
   // Serializes a `IdentityState` object as a JSON object.
   #[wasm_bindgen(js_name = toJSON)]
   pub fn to_json(&self) -> Result<JsValue> {
-<<<<<<< HEAD
-    JsValue::from_serde(&self.0).map(Self).wasm_result()
-=======
     JsValue::from_serde(&self.0).wasm_result()
->>>>>>> b8bc524a
   }
 
   /// Deserializes a JSON object as `IdentityState`.
   #[wasm_bindgen(js_name = fromJSON)]
   pub fn from_json(json_value: JsValue) -> Result<WasmIdentityState> {
-<<<<<<< HEAD
     json_value.into_serde().map(Self).wasm_result()
-=======
-    json_value.into_serde().wasm_result()
->>>>>>> b8bc524a
   }
 }
 
