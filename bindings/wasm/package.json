{
  "name": "@iota/identity-wasm",
  "version": "0.5.0-dev.3",
  "description": "WASM bindings for IOTA Identity - A Self Sovereign Identity Framework implementing the DID and VC standards from W3C. To be used in Javascript/Typescript",
  "repository": {
    "type": "git",
    "url": "git+https://github.com/iotaledger/identity.rs.git"
  },
  "directories": {
    "example": "examples"
  },
  "scripts": {
    "build:nodejs": "wasm-pack build --target nodejs --release --out-dir node && node ./build/node",
    "build:web": "wasm-pack build --target web --release --out-dir web && node ./build/web",
    "build-dev:nodejs": "wasm-pack build --target nodejs --dev --out-dir node && node ./build/node",
    "build-dev:web": "wasm-pack build --target web --dev --out-dir web && node ./build/web",
    "build:docs": "node ./build/docs",
    "build:examples": "webpack --config ./examples/webpack.config.js --mode=production",
    "build": "npm run build:web && npm run build:nodejs && npm run build:docs",
    "build-dev": "npm run build-dev:web && npm run build-dev:nodejs && npm run build:docs",
    "pretest": "npm run build:nodejs",
    "prepublishOnly": "npm run build",
    "serve": "webpack serve",
    "example:node": "node examples/dist/node.js",
    "example:browser": "http-server ./examples/dist/ -c-1 -o ",
    "example:account": "ts-node ./examples-account/src/node.ts",
    "test:node": "mocha ./examples/dist/test.js --exit",
    "test:browser": "cypress run --headless",
    "test:readme": "txm README.md",
    "test:unit": "wasm-pack test --node",
    "cypress": "cypress open"
  },
  "contributors": [
    "Jelle Millenaar <jelle.millenaar@iota.org>",
    "Devin Turner <devin.turner@iota.org>",
    "Tensor <tensordeveloper@gmail.com>",
    "Thoralf Müller <thoralf.mue@gmail.com>",
    "Sebastian Heusser <huhn.dev@gmail.com>"
  ],
  "license": "Apache-2.0",
  "bugs": {
    "url": "https://github.com/iotaledger/identity.rs/issues"
  },
  "homepage": "https://www.iota.org",
  "publishConfig": {
    "access": "public"
  },
  "files": [
    "web/*",
    "node/*"
  ],
  "devDependencies": {
<<<<<<< HEAD
    "@types/node": "^17.0.10",
    "@wasm-tool/wasm-pack-plugin": "^1.3.3",
=======
    "@wasm-tool/wasm-pack-plugin": "^1.6.0",
>>>>>>> 742e5792
    "copy-webpack-plugin": "^7.0.0",
    "cypress": "^9.3.1",
    "http-server": "^0.12.3",
    "jsdoc-to-markdown": "^7.0.0",
    "mocha": "^9.2.0",
    "mocha.parallel": "^0.15.6",
<<<<<<< HEAD
    "ts-node": "^10.4.0",
    "typescript": "^4.5.4",
    "wasm-pack": "^0.9.1",
    "webpack": "^5.51.1",
    "webpack-cli": "^4.5.0",
    "webpack-dev-server": "^3.11.2"
=======
    "wasm-pack": "0.10.1",
    "webpack": "^5.67.0",
    "webpack-cli": "^4.9.2",
    "webpack-dev-server": "^4.7.3"
>>>>>>> 742e5792
  },
  "dependencies": {
    "node-fetch": "^2.6.7"
  },
  "engines": {
    "node": ">=16"
  }
}<|MERGE_RESOLUTION|>--- conflicted
+++ resolved
@@ -50,31 +50,17 @@
     "node/*"
   ],
   "devDependencies": {
-<<<<<<< HEAD
-    "@types/node": "^17.0.10",
-    "@wasm-tool/wasm-pack-plugin": "^1.3.3",
-=======
     "@wasm-tool/wasm-pack-plugin": "^1.6.0",
->>>>>>> 742e5792
     "copy-webpack-plugin": "^7.0.0",
     "cypress": "^9.3.1",
     "http-server": "^0.12.3",
     "jsdoc-to-markdown": "^7.0.0",
     "mocha": "^9.2.0",
     "mocha.parallel": "^0.15.6",
-<<<<<<< HEAD
-    "ts-node": "^10.4.0",
-    "typescript": "^4.5.4",
-    "wasm-pack": "^0.9.1",
-    "webpack": "^5.51.1",
-    "webpack-cli": "^4.5.0",
-    "webpack-dev-server": "^3.11.2"
-=======
     "wasm-pack": "0.10.1",
     "webpack": "^5.67.0",
     "webpack-cli": "^4.9.2",
     "webpack-dev-server": "^4.7.3"
->>>>>>> 742e5792
   },
   "dependencies": {
     "node-fetch": "^2.6.7"
