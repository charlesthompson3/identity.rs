--- conflicted
+++ resolved
@@ -1,10 +1,6 @@
 [package]
 name = "identity-credential"
-<<<<<<< HEAD
-version = "0.4.1"
-=======
 version = "0.5.0-dev.1"
->>>>>>> ce6d4985
 authors = ["IOTA Stiftung"]
 edition = "2021"
 homepage = "https://www.iota.org"
@@ -15,13 +11,8 @@
 description = "An implementation of the Verfiable Credentials standard."
 
 [dependencies]
-<<<<<<< HEAD
-identity-core = { version = "=0.4.1", path = "../identity-core" }
-identity-did = { version = "=0.4.1", path = "../identity-did" }
-=======
 identity-core = { version = "=0.5.0-dev.1", path = "../identity-core" }
 identity-did = { version = "=0.5.0-dev.1", path = "../identity-did" }
->>>>>>> ce6d4985
 lazy_static = { version = "1.4", default-features = false }
 serde = { version = "1.0", default-features = false, features = ["std", "derive"] }
 strum = { version = "0.21", features = ["derive"] }
