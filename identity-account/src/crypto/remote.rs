--- conflicted
+++ resolved
@@ -29,12 +29,8 @@
     data: &mut U,
     method: impl Into<String>,
     secret: &RemoteKey<'_>,
-<<<<<<< HEAD
+    options: SignatureOptions,
   ) -> Result<(), SigningError>
-=======
-    options: SignatureOptions,
-  ) -> Result<()>
->>>>>>> 3d5e2ec4
   where
     U: Serialize + SetSignature,
   {
