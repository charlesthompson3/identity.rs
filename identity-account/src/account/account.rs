// Copyright 2020-2021 IOTA Stiftung
// SPDX-License-Identifier: Apache-2.0

use futures::executor;
use futures::StreamExt;
use futures::TryStreamExt;
use identity_core::common::Fragment;
use identity_core::crypto::KeyType;
use identity_core::crypto::SetSignature;
use identity_did::verification::MethodType;
use identity_iota::did::DocumentDiff;
use identity_iota::did::IotaDID;
use identity_iota::did::IotaDocument;
use identity_iota::tangle::Client;
use identity_iota::tangle::ClientMap;
use identity_iota::tangle::MessageId;
use identity_iota::tangle::TangleResolve;
use serde::Serialize;
use std::sync::atomic::AtomicUsize;
use std::sync::atomic::Ordering;
use std::sync::Arc;

use crate::account::AccountBuilder;
use crate::error::Result;
use crate::events::Commit;
use crate::events::Context;
use crate::events::CreateIdentity;
use crate::events::Event;
use crate::events::EventData;
use crate::events::Update;
use crate::identity::DIDLease;
use crate::identity::IdentitySetup;
use crate::identity::IdentitySnapshot;
use crate::identity::IdentityState;
use crate::identity::IdentityUpdater;
use crate::identity::TinyMethod;
use crate::storage::Storage;
use crate::types::Generation;
use crate::types::KeyLocation;
use crate::Error;

use super::config::AccountSetup;
use super::config::AutoSave;
use super::AccountConfig;

const OSC: Ordering = Ordering::SeqCst;

/// An account manages one identity.
///
/// It handles private keys, writing to storage and
/// publishing to the Tangle.
#[derive(Debug)]
pub struct Account {
  config: AccountConfig,
  storage: Arc<dyn Storage>,
  client_map: Arc<ClientMap>,
  actions: AtomicUsize,
  did: IotaDID,
  did_lease: DIDLease,
}

impl Account {
  /// Creates a new [AccountBuilder].
  pub fn builder() -> AccountBuilder {
    AccountBuilder::new()
  }

  /// Creates an [`Account`] for an existing identity, if it exists in the [`Storage`].
  pub(crate) async fn load_identity(setup: AccountSetup, did: IotaDID) -> Result<Self> {
    // Ensure the did exists in storage
    setup.storage.snapshot(&did).await?.ok_or(Error::IdentityNotFound)?;

    let did_lease = setup.storage.lease_did(&did).await?;

    Self::with_setup(setup, did, did_lease).await
  }

  /// Creates a new `Account` instance with the given `config`.
  async fn with_setup(setup: AccountSetup, did: IotaDID, did_lease: DIDLease) -> Result<Self> {
    Ok(Self {
      config: setup.config,
      storage: setup.storage,
      client_map: setup.client_map,
      actions: AtomicUsize::new(0),
      did,
      did_lease,
    })
  }

  /// Returns a reference to the [Storage] implementation.
  pub fn storage(&self) -> &dyn Storage {
    self.storage.as_ref()
  }

  /// Returns whether auto-publish is enabled.
  pub fn autopublish(&self) -> bool {
    self.config.autopublish
  }

  /// Returns the auto-save configuration value.
  pub fn autosave(&self) -> AutoSave {
    self.config.autosave
  }

  /// Returns whether save-on-drop is enabled.
  pub fn dropsave(&self) -> bool {
    self.config.dropsave
  }

  /// Returns the total number of actions executed by this instance.
  pub fn actions(&self) -> usize {
    self.actions.load(OSC)
  }

  /// Adds a pre-configured `Client` for Tangle interactions.
  pub fn set_client(&self, client: Client) {
    self.client_map.insert(client);
  }

  /// Returns the did of the managed identity.
  pub fn did(&self) -> &IotaDID {
    &self.did
  }

  // ===========================================================================
  // Identity
  // ===========================================================================

  /// Return a copy of the latest state of the identity
  pub async fn state(&self) -> Result<IdentityState> {
    Ok(self.load_snapshot().await?.into_identity())
  }

  /// Resolves the DID Document associated with this `Account` from the Tangle.
  pub async fn resolve_identity(&self) -> Result<IotaDocument> {
    let snapshot: IdentitySnapshot = self.load_snapshot().await?;
    let did: &IotaDID = snapshot.identity().try_did()?;

    // Fetch the DID Document from the Tangle
    self.client_map.resolve(did).await.map_err(Into::into)
  }

  /// Creates a new identity and returns an [`Account`] instance to manage it.
  /// The identity is stored locally in the [`Storage`] given in [`AccountSetup`], and published
  /// using the [`ClientMap`].
  ///
  /// See [`IdentityCreate`] to customize the identity creation.
  pub(crate) async fn create_identity(setup: AccountSetup, input: IdentitySetup) -> Result<Self> {
    let command = CreateIdentity {
      network: input.network,
      method_secret: input.method_secret,
      method_type: Self::key_to_method(input.key_type),
    };

    let snapshot = IdentitySnapshot::new(IdentityState::new());

    let (did, did_lease, events): (IotaDID, DIDLease, Vec<Event>) = command
      .process(snapshot.identity().integration_generation(), setup.storage.as_ref())
      .await?;

    let commits = Self::commit_events(&did, &setup.config, setup.storage.as_ref(), &snapshot, &events).await?;

    let account = Self::with_setup(setup, did, did_lease).await?;

    account.publish_commits(snapshot, commits, true).await?;

    Ok(account)
  }

  /// Returns the [`IdentityUpdater`] for this identity.
  ///
  /// On this type, various operations can be executed
  /// that modify an identity, such as creating services or methods.
  pub fn update_identity(&mut self) -> IdentityUpdater<'_> {
    IdentityUpdater::new(self)
  }

  /// Removes the identity from the local storage entirely.
  ///
  /// Note: This will remove all associated document updates and key material - recovery is NOT POSSIBLE!
  pub async fn delete_identity(self) -> Result<()> {
    // Remove all associated keys and events
    self.storage().purge(self.did()).await?;

    // Write the changes to disk
    self.save(false).await?;

    Ok(())
  }

  /// Signs `data` with the key specified by `fragment`.
  pub async fn sign<U>(&self, fragment: &str, target: &mut U) -> Result<()>
  where
    U: Serialize + SetSignature,
  {
    let snapshot: IdentitySnapshot = self.load_snapshot().await?;
    let state: &IdentityState = snapshot.identity();

    let fragment: Fragment = Fragment::new(fragment);
    let method: &TinyMethod = state.methods().fetch(fragment.name())?;
    let location: &KeyLocation = method.location();

    state.sign_data(self.did(), self.storage(), location, target).await?;

    Ok(())
  }

  // ===========================================================================
  // Misc. Private
  // ===========================================================================
  pub(crate) async fn process_update(&self, command: Update, persist: bool) -> Result<()> {
    // Load the latest state snapshot from storage
    let root: IdentitySnapshot = self.load_snapshot().await?;

    debug!("[Account::process] Root = {:#?}", root);

    // Process the command with a read-only view of the state
    let context: Context<'_> = Context::new(self.did(), root.identity(), self.storage());
    let events: Option<Vec<Event>> = command.process(context).await?;

    debug!("[Account::process] Events = {:#?}", events);

    if let Some(events) = events {
      let commits: Vec<Commit> = Self::commit_events(self.did(), &self.config, self.storage(), &root, &events).await?;
      self.publish_commits(root, commits, persist).await?;
    }

    Ok(())
  }

  /// Publishes the given commits to the tangle.
  pub(crate) async fn publish_commits(
    &self,
    root: IdentitySnapshot,
    commits: Vec<Commit>,
    persist: bool,
  ) -> Result<()> {
    debug!("[Account::process] Commits = {:#?}", commits);

    self.publish(root, commits, false).await?;

    // Update the total number of executions
    self.actions.fetch_add(1, OSC);

    if persist {
      self.save(false).await?;
    }

    Ok(())
  }

  async fn sign_self(
    &self,
    old_state: &IdentityState,
    new_state: &IdentityState,
    document: &mut IotaDocument,
  ) -> Result<()> {
    if new_state.integration_generation() == Generation::new() {
      let method: &TinyMethod = new_state.capability_invocation()?;
      let location: &KeyLocation = method.location();

<<<<<<< HEAD
      // Sign the DID Document with the current authentication method
      new_state
        .sign_data(self.did(), self.storage(), location, document)
        .await?;
=======
      // Sign the DID Document with the current capability invocation method
      new_state.sign_data(&self.store, location, document).await?;
>>>>>>> cf60d0d6
    } else {
      let method: &TinyMethod = old_state.capability_invocation()?;
      let location: &KeyLocation = method.location();

<<<<<<< HEAD
      // Sign the DID Document with the previous authentication method
      old_state
        .sign_data(self.did(), self.storage(), location, document)
        .await?;
=======
      // Sign the DID Document with the previous capability invocation method
      old_state.sign_data(&self.store, location, document).await?;
>>>>>>> cf60d0d6
    }

    Ok(())
  }

  async fn process_integration_change(&self, old_root: IdentitySnapshot) -> Result<()> {
    let new_root: IdentitySnapshot = self.load_snapshot().await?;

    let old_state: &IdentityState = old_root.identity();
    let new_state: &IdentityState = new_root.identity();

    let mut new_doc: IotaDocument = new_state.to_document()?;

    self.sign_self(old_state, new_state, &mut new_doc).await?;

    let message: MessageId = if self.config.testmode {
      MessageId::null()
    } else {
      self.client_map.publish_document(&new_doc).await?.into()
    };

    let events: [Event; 1] = [Event::new(EventData::IntegrationMessage(message))];

    Self::commit_events(self.did(), &self.config, self.storage(), &new_root, &events).await?;

    Ok(())
  }

  async fn process_diff_change(&self, old_root: IdentitySnapshot) -> Result<()> {
    let new_root: IdentitySnapshot = self.load_snapshot().await?;

    let old_state: &IdentityState = old_root.identity();
    let new_state: &IdentityState = new_root.identity();

    let old_doc: IotaDocument = old_state.to_document()?;
    let new_doc: IotaDocument = new_state.to_document()?;

    let diff_id: &MessageId = old_state.diff_message_id();

    let mut diff: DocumentDiff = DocumentDiff::new(&old_doc, &new_doc, *diff_id)?;

    // Sign the update using a capability invocation method.
    let method: &TinyMethod = old_state.capability_invocation()?;
    let location: &KeyLocation = method.location();

    old_state
      .sign_data(self.did(), self.storage(), location, &mut diff)
      .await?;

    let message: MessageId = if self.config.testmode {
      MessageId::null()
    } else {
      self
        .client_map
        .publish_diff(old_state.this_message_id(), &diff)
        .await?
        .into()
    };

    let events: [Event; 1] = [Event::new(EventData::DiffMessage(message))];

    Self::commit_events(self.did(), &self.config, self.storage(), &new_root, &events).await?;

    Ok(())
  }

  async fn fold_snapshot(snapshot: IdentitySnapshot, commit: Commit) -> Result<IdentitySnapshot> {
    Ok(IdentitySnapshot {
      sequence: commit.sequence().max(snapshot.sequence),
      identity: commit.into_event().apply(snapshot.identity).await?,
    })
  }

  #[doc(hidden)]
  pub async fn load_snapshot(&self) -> Result<IdentitySnapshot> {
    // Retrieve the state snapshot from storage or create a new one.
    let initial: IdentitySnapshot = self
      .storage()
      .snapshot(self.did())
      .await?
      .unwrap_or_else(|| IdentitySnapshot::new(IdentityState::new()));

    // Apply all recent events to the state and create a new snapshot
    self
      .storage()
      .stream(self.did(), initial.sequence())
      .await?
      .try_fold(initial, Self::fold_snapshot)
      .await
  }

  async fn load_snapshot_at(&self, generation: Generation) -> Result<IdentitySnapshot> {
    let initial: IdentitySnapshot = IdentitySnapshot::new(IdentityState::new());

    // Apply all events up to `generation`
    self
      .storage()
      .stream(self.did(), Generation::new())
      .await?
      .take(generation.to_u32() as usize)
      .try_fold(initial, Self::fold_snapshot)
      .await
  }

  async fn commit_events(
    did: &IotaDID,
    config: &AccountConfig,
    storage: &dyn Storage,
    state: &IdentitySnapshot,
    events: &[Event],
  ) -> Result<Vec<Commit>> {
    // Bail early if there are no new events
    if events.is_empty() {
      return Ok(Vec::new());
    }

    // Get the current sequence index of the snapshot
    let mut sequence: Generation = state.sequence();
    let mut commits: Vec<Commit> = Vec::with_capacity(events.len());

    // Iterate over the events and create a new commit with the correct sequence
    for event in events {
      sequence = sequence.try_increment()?;
      commits.push(Commit::new(did.clone(), sequence, event.clone()));
    }

    // Append the list of commits to the store
    storage.append(did, &commits).await?;

    // Store a snapshot every N events
    if sequence.to_u32() % config.milestone == 0 {
      let mut state: IdentitySnapshot = state.clone();

      // Fold the new commits into the snapshot
      for commit in commits.iter().cloned() {
        state = Self::fold_snapshot(state, commit).await?;
      }

      // Store the new snapshot
      storage.set_snapshot(did, &state).await?;
    }

    // Return the list of stored events
    Ok(commits)
  }

  async fn save(&self, force: bool) -> Result<()> {
    match self.config.autosave {
      AutoSave::Every => {
        self.storage().flush_changes().await?;
      }
      AutoSave::Batch(step) if force || (step != 0 && self.actions() % step == 0) => {
        self.storage().flush_changes().await?;
      }
      AutoSave::Batch(_) | AutoSave::Never => {}
    }

    Ok(())
  }

  /// Push all unpublished changes to the tangle in a single message.
  pub async fn publish_updates(&mut self) -> Result<()> {
    // Get the last commit generation that was published to the tangle.
    let last_published: Generation = self
      .storage()
      .published_generation(self.did())
      .await?
      .unwrap_or_default();

    // Get the commits that need to be published.
    let commits: Vec<Commit> = self.storage().collect(self.did(), last_published).await?;

    if commits.is_empty() {
      return Ok(());
    }

    // Load the snapshot that represents the state on the tangle.
    let snapshot: IdentitySnapshot = self.load_snapshot_at(last_published).await?;

    self.publish(snapshot, commits, true).await?;

    Ok(())
  }

  /// Publishes according to the autopublish configuration.
  async fn publish(&self, snapshot: IdentitySnapshot, commits: Vec<Commit>, force: bool) -> Result<()> {
    if !force && !self.config.autopublish {
      return Ok(());
    }

    match Publish::new(&commits) {
      Publish::Integration => self.process_integration_change(snapshot).await?,
      Publish::Diff => self.process_diff_change(snapshot).await?,
      Publish::None => {}
    }

    if !commits.is_empty() {
      let last_commit_generation: Generation = commits.last().unwrap().sequence();
      // Publishing adds an AuthMessage or DiffMessage event, that contains the message id
      // which is required to be set for subsequent updates.
      // The next snapshot that loads the tangle state will require this message id to be set.
      let generation: Generation = Generation::from_u32(last_commit_generation.to_u32() + 1);
      self.storage().set_published_generation(self.did(), generation).await?;
    }

    Ok(())
  }

  fn key_to_method(type_: KeyType) -> MethodType {
    match type_ {
      KeyType::Ed25519 => MethodType::Ed25519VerificationKey2018,
    }
  }
}

impl Drop for Account {
  fn drop(&mut self) {
    if self.config.dropsave && self.actions() != 0 {
      // TODO: Handle Result (?)
      let _ = executor::block_on(self.storage().flush_changes());
    }
  }
}

// =============================================================================
// Publish
// =============================================================================

#[derive(Clone, Copy, Debug)]
enum Publish {
  None,
  Integration,
  Diff,
}

impl Publish {
  fn new(commits: &[Commit]) -> Self {
    commits.iter().fold(Self::None, Self::apply)
  }

  const fn apply(self, commit: &Commit) -> Self {
    match (self, commit.event().data()) {
      (Self::Integration, _) => Self::Integration,
      (_, EventData::IdentityCreated(..)) => Self::Integration,
      (_, EventData::IntegrationMessage(_)) => self,
      (_, EventData::DiffMessage(_)) => self,
      (_, _) => Self::Diff,
    }
  }
}<|MERGE_RESOLUTION|>--- conflicted
+++ resolved
@@ -259,28 +259,18 @@
       let method: &TinyMethod = new_state.capability_invocation()?;
       let location: &KeyLocation = method.location();
 
-<<<<<<< HEAD
-      // Sign the DID Document with the current authentication method
+      // Sign the DID Document with the current capability invocation method
       new_state
         .sign_data(self.did(), self.storage(), location, document)
         .await?;
-=======
-      // Sign the DID Document with the current capability invocation method
-      new_state.sign_data(&self.store, location, document).await?;
->>>>>>> cf60d0d6
     } else {
       let method: &TinyMethod = old_state.capability_invocation()?;
       let location: &KeyLocation = method.location();
 
-<<<<<<< HEAD
-      // Sign the DID Document with the previous authentication method
+      // Sign the DID Document with the previous capability invocation method
       old_state
         .sign_data(self.did(), self.storage(), location, document)
         .await?;
-=======
-      // Sign the DID Document with the previous capability invocation method
-      old_state.sign_data(&self.store, location, document).await?;
->>>>>>> cf60d0d6
     }
 
     Ok(())
