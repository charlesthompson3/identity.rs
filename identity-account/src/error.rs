// Copyright 2020-2022 IOTA Stiftung
// SPDX-License-Identifier: Apache-2.0

//! Errors that may occur when working with Identity Accounts.

/// Alias for a `Result` with the error type [`Error`].
pub type Result<T, E = Error> = ::core::result::Result<T, E>;

/// This type represents all possible errors that can occur in the library.
#[derive(Debug, thiserror::Error, strum::IntoStaticStr)]
pub enum Error {
  /// Caused by errors from the [crypto] crate.
  #[error(transparent)]
  CryptoError(#[from] crypto::Error),
  /// Caused by errors from the [identity_core] crate.
  #[error(transparent)]
  CoreError(#[from] identity_core::Error),
  /// Caused by errors from the [identity_did] crate.
  #[error(transparent)]
  DIDError(#[from] identity_did::Error),
  /// Caused by errors from the [identity_credential] crate.
  #[error(transparent)]
  CredentialError(#[from] identity_credential::Error),
  /// Caused by errors from the [identity_iota] crate.
  #[error(transparent)]
  IotaError(#[from] identity_iota::Error),
  /// Caused by attempting to perform an invalid IO operation.
  #[error(transparent)]
  IoError(#[from] std::io::Error),
  /// Caused by errors from the [iota_stronghold] crate.
  #[cfg(feature = "stronghold")]
  #[error(transparent)]
  StrongholdError(#[from] iota_stronghold::Error),
  /// Caused by errors from an invalid Stronghold procedure.
  #[error("Stronghold error: {0}")]
  StrongholdResult(String),
  /// Caused by attempting to parse an invalid Stronghold resource index.
  #[error("Stronghold resource index malformed")]
  InvalidResourceIndex,
  /// Caused by attempting to access a Stronghold snapshot without a password.
  #[error("Stronghold snapshot password not found")]
  StrongholdPasswordNotSet,
  /// Caused by receiving an unexpected return value from a Stronghold procedure.
  #[error("Stronghold procedure returned unexpected type")]
  StrongholdProcedureFailure,
  /// Caused by an internal panic in the Stronghold runtime.
  #[error("Stronghold mutex poisoned: {0}")]
  StrongholdMutexPoisoned(&'static str),
  /// Caused by attempting to read a poisoned shared resource.
  #[error("Shared resource poisoned: read")]
  SharedReadPoisoned,
  /// Caused by attempting to write a poisoned shared resource.
  #[error("Shared resource poisoned: write")]
  SharedWritePoisoned,
  /// Caused by attempting to increment a generation above the maximum value.
  #[error("Generation overflow")]
  GenerationOverflow,
  /// Caused by attempting to decrement a generation below the minimum value.
  #[error("Generation underflow")]
  GenerationUnderflow,
  /// Caused by attempting to find an identity key vault that does not exist.
  #[error("Key vault not found")]
  KeyVaultNotFound,
  /// Caused by attempting to find a key in storage that does not exist.
  #[error("key not found")]
  KeyNotFound,
  /// Caused by attempting to find an identity that does not exist.
  #[error("Identity not found")]
  IdentityNotFound,
  /// Caused by attempting to perform an upate in an invalid context.
  #[error("Update Error: {0}")]
  UpdateError(#[from] crate::updates::UpdateError),
  /// Caused by providing bytes that cannot be used as a private key of the
  /// [`KeyType`][identity_core::crypto::KeyType].
  #[error("Invalid Private Key: {0}")]
  InvalidPrivateKey(String),
  #[error("method missing fragment")]
  MethodMissingFragment,
  #[cfg(feature = "wasm")]
<<<<<<< HEAD
  #[error("Serialization error when deserializing a JsValue: {0}")]
  SerializationError(String),
  #[cfg(feature = "wasm")]
  #[error("Js function threw an exception: {0}")]
  PromiseError(String),
=======
  #[error("JsValue serialization error: {0}")]
  SerializationError(String),
  #[cfg(feature = "wasm")]
  #[error("javascript function threw an exception: {0}")]
  JsError(String),
>>>>>>> b557e73c
}

#[doc(hidden)]
pub trait PleaseDontMakeYourOwnResult<T> {
  #[allow(clippy::wrong_self_convention)]
  fn to_result(self) -> Result<T>;
}

impl From<identity_did::did::DIDError> for Error {
  fn from(error: identity_did::did::DIDError) -> Self {
    identity_did::Error::from(error).into()
  }
}<|MERGE_RESOLUTION|>--- conflicted
+++ resolved
@@ -77,19 +77,11 @@
   #[error("method missing fragment")]
   MethodMissingFragment,
   #[cfg(feature = "wasm")]
-<<<<<<< HEAD
-  #[error("Serialization error when deserializing a JsValue: {0}")]
-  SerializationError(String),
-  #[cfg(feature = "wasm")]
-  #[error("Js function threw an exception: {0}")]
-  PromiseError(String),
-=======
   #[error("JsValue serialization error: {0}")]
   SerializationError(String),
   #[cfg(feature = "wasm")]
   #[error("javascript function threw an exception: {0}")]
   JsError(String),
->>>>>>> b557e73c
 }
 
 #[doc(hidden)]
